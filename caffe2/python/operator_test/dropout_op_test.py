from __future__ import absolute_import
from __future__ import division
from __future__ import print_function
from __future__ import unicode_literals

from hypothesis import assume, given
import hypothesis.strategies as st
import numpy as np

from caffe2.proto import caffe2_pb2
from caffe2.python import core, workspace
import caffe2.python.hypothesis_test_util as hu
import caffe2.python.serialized_test.serialized_test_util as serial


class TestDropout(serial.SerializedTestCase):
    @serial.given(
        X=hu.tensor(),
        in_place=st.booleans(),
        ratio=st.floats(0, 0.999),
        engine=st.sampled_from(["", "CUDNN"]),
        **hu.gcs)
    def test_dropout_is_test(self, X, in_place, ratio, engine, gc, dc):
        """Test with is_test=True for a deterministic reference impl."""
<<<<<<< HEAD
=======
        # TODO(lukeyeager): enable this path when the GPU path is fixed
        if in_place:
            # Skip if trying in-place on GPU
            assume(not (gc.device_type in {caffe2_pb2.CUDA, caffe2_pb2.HIP}
                        and engine == ''))
            # If in-place on CPU, don't compare with GPU
            dc = dc[:1]

>>>>>>> 537db4fd
        op = core.CreateOperator(
            "Dropout", ["X"], ["X" if in_place else "Y"],
            ratio=ratio,
            engine=engine,
            is_test=True)

        self.assertDeviceChecks(dc, op, [X], [0])

        # No sense in checking gradients for test phase

        def reference_dropout_test(x):
            return x, np.ones(x.shape, dtype=np.bool)

        self.assertReferenceChecks(
            gc,
            op,
            [X],
            reference_dropout_test,
            # The 'mask' output may be uninitialized
            outputs_to_check=[0])

    @given(
        X=hu.tensor(),
        in_place=st.booleans(),
        output_mask=st.booleans(),
        engine=st.sampled_from(["", "CUDNN"]),
        **hu.gcs)
    def test_dropout_ratio0(self, X, in_place, output_mask, engine, gc, dc):
        """Test with ratio=0 for a deterministic reference impl."""
        is_test = not output_mask
        op = core.CreateOperator(
            "Dropout", ["X"],
            ["X" if in_place else "Y"] + (["mask"] if output_mask else []),
            ratio=0.0,
            engine=engine,
            is_test=is_test)

        self.assertDeviceChecks(dc, op, [X], [0])
        if not is_test:
            self.assertGradientChecks(gc, op, [X], 0, [0])

        def reference_dropout_ratio0(x):
            return (x, ) if is_test else (x, np.ones(x.shape, dtype=np.bool))

        self.assertReferenceChecks(
            gc,
            op,
            [X],
            reference_dropout_ratio0,
            # Don't check the mask with cuDNN because it's packed data
            outputs_to_check=None if engine != 'CUDNN' else [0])

    @given(
        N=st.integers(1000, 2000),
        ratio=st.floats(0.2, 0.8),
        in_place=st.booleans(),
        engine=st.sampled_from(["", "CUDNN"]),
        **hu.gcs)
    def test_dropout_forward(self, N, ratio, in_place, engine, gc, dc):
<<<<<<< HEAD
=======
        # TODO(lukeyeager): enable this path when the op is fixed
        if in_place:
            # Skip if trying in-place on GPU
            assume(gc.device_type not in {caffe2_pb2.CUDA, caffe2_pb2.HIP})
            # If in-place on CPU, don't compare with GPU
            dc = dc[:1]

>>>>>>> 537db4fd
        op = core.CreateOperator(
            "Dropout", ["X"], ["Y", "mask"],
            ratio=ratio,
            engine=engine,
            is_test=False)
        X = np.ones(N).astype(np.float32)
        workspace.FeedBlob("X", X, device_option=gc)
        workspace.RunOperatorOnce(op)
        Y = workspace.FetchBlob("Y")
        np.testing.assert_allclose(np.sum(Y) / N, 1.0, rtol=0.1, atol=0)


if __name__ == "__main__":
    import unittest
    unittest.main()<|MERGE_RESOLUTION|>--- conflicted
+++ resolved
@@ -22,17 +22,6 @@
         **hu.gcs)
     def test_dropout_is_test(self, X, in_place, ratio, engine, gc, dc):
         """Test with is_test=True for a deterministic reference impl."""
-<<<<<<< HEAD
-=======
-        # TODO(lukeyeager): enable this path when the GPU path is fixed
-        if in_place:
-            # Skip if trying in-place on GPU
-            assume(not (gc.device_type in {caffe2_pb2.CUDA, caffe2_pb2.HIP}
-                        and engine == ''))
-            # If in-place on CPU, don't compare with GPU
-            dc = dc[:1]
-
->>>>>>> 537db4fd
         op = core.CreateOperator(
             "Dropout", ["X"], ["X" if in_place else "Y"],
             ratio=ratio,
@@ -92,17 +81,6 @@
         engine=st.sampled_from(["", "CUDNN"]),
         **hu.gcs)
     def test_dropout_forward(self, N, ratio, in_place, engine, gc, dc):
-<<<<<<< HEAD
-=======
-        # TODO(lukeyeager): enable this path when the op is fixed
-        if in_place:
-            # Skip if trying in-place on GPU
-            assume(gc.device_type not in {caffe2_pb2.CUDA, caffe2_pb2.HIP})
-            # If in-place on CPU, don't compare with GPU
-            dc = dc[:1]
-
->>>>>>> 537db4fd
-        op = core.CreateOperator(
             "Dropout", ["X"], ["Y", "mask"],
             ratio=ratio,
             engine=engine,
